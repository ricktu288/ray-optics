// Glass -> Circle
objTypes['circlelens'] = {

  supportSurfaceMerging: true, // Surface merging

  // Create the obj
  create: function (constructionPoint) {
    return { type: 'circlelens', p1: constructionPoint, p2: constructionPoint, p: 1.5 };
  },

  populateObjBar: objTypes['refractor'].populateObjBar,

  // Use the prototype lineobj
  onConstructMouseDown: objTypes['circleobj'].onConstructMouseDown,
  onConstructMouseMove: objTypes['circleobj'].onConstructMouseMove,
  onConstructMouseUp: objTypes['circleobj'].onConstructMouseUp,
  move: objTypes['circleobj'].move,
  checkMouseOver: objTypes['circleobj'].checkMouseOver,
  onDrag: objTypes['circleobj'].onDrag,

  // Test if a ray may shoot on this object (if yes, return the intersection)
  checkRayIntersects: function (obj, ray) {
    if (obj.p <= 0) return;
    return objTypes['circleobj'].checkRayIntersects(obj, ray);
  },

  getZIndex: objTypes['refractor'].getZIndex,

  // Draw the obj on canvas
  draw: function (obj, canvasRenderer, isAboveLight, isHovered) {
    const ctx = canvasRenderer.ctx;

    ctx.beginPath();
    ctx.arc(obj.p1.x, obj.p1.y, geometry.segmentLength(obj), 0, Math.PI * 2, false);
    objTypes['refractor'].fillGlass(obj.p, obj, canvasRenderer, isAboveLight, isHovered);
    ctx.lineWidth = 1;
    //ctx.fillStyle="indigo";
    ctx.fillStyle = 'red';
    ctx.fillRect(obj.p1.x - 1.5, obj.p1.y - 1.5, 3, 3);
    //ctx.fillStyle="rgb(255,0,255)";
    if (isHovered) {
      ctx.fillStyle = 'magenta';
      //ctx.fillStyle="Purple";
      ctx.fillRect(obj.p2.x - 1.5, obj.p2.y - 1.5, 3, 3);
    }


  },

  // When the obj is shot by a ray
<<<<<<< HEAD
  onRayIncident: function (obj, ray, rayIndex, incidentPoint, surfaceMergingObjs) {
=======
  onRayIncident: function (obj, ray, rayIndex, incidentPoint, surfaceMerging_objs) {
    // If at least one of the surface merging object is a GRIN glass, the interaction should be handled by the GRIN glass instead.
    if (surfaceMerging_objs) {
      for (let i = 0; i < surfaceMerging_objs.length; i++) {
        if (surfaceMerging_objs[i].type == 'grin_refractor' || surfaceMerging_objs[i].type == 'grin_circlelens') {
          // Exclude the GRIN glass from the surface merging objects and include obj itself.
          let new_surfaceMerging_objs = surfaceMerging_objs.filter((value, index, arr) => {
            return value != surfaceMerging_objs[i];
          });
          new_surfaceMerging_objs.push(obj);
          return objTypes[surfaceMerging_objs[i].type].onRayIncident(surfaceMerging_objs[i], ray, rayIndex, incidentPoint, new_surfaceMerging_objs);
        }
      }
    }
>>>>>>> 4d9f61ec

    var midpoint = geometry.segmentMidpoint(geometry.line(ray.p1, incidentPoint));
    var d = geometry.distanceSquared(obj.p1, obj.p2) - geometry.distanceSquared(obj.p1, midpoint);
    if (d > 0) {
      // Shot from inside to outside
      var n1 = (!scene.colorMode) ? obj.p : (obj.p + (obj.cauchyCoeff || 0.004) / (ray.wavelength * ray.wavelength * 0.000001)); // The refractive index of the source material (assuming the destination has 1)
      var normal = { x: obj.p1.x - incidentPoint.x, y: obj.p1.y - incidentPoint.y };
    }
    else if (d < 0) {
      // Shot from outside to inside
      var n1 = 1 / ((!scene.colorMode) ? obj.p : (obj.p + (obj.cauchyCoeff || 0.004) / (ray.wavelength * ray.wavelength * 0.000001)));
      var normal = { x: incidentPoint.x - obj.p1.x, y: incidentPoint.y - obj.p1.y };
    }
    else {
      // Situation that may cause bugs (e.g. shot at an edge point)
      // To prevent shooting the ray to a wrong direction, absorb the ray
      return {
        isAbsorbed: true
      };
    }

    var incidentType;

    // Surface merging
    for (var i = 0; i < surfaceMergingObjs.length; i++) {
      incidentType = objTypes[surfaceMergingObjs[i].type].getIncidentType(surfaceMergingObjs[i], ray);
      if (incidentType == 1) {
        // Shot from inside to outside
        n1 *= (!scene.colorMode) ? surfaceMergingObjs[i].p : (surfaceMergingObjs[i].p + (surfaceMergingObjs[i].cauchyCoeff || 0.004) / (ray.wavelength * ray.wavelength * 0.000001));
      }
      else if (incidentType == -1) {
        // Shot from outside to inside
        n1 /= (!scene.colorMode) ? surfaceMergingObjs[i].p : (surfaceMergingObjs[i].p + (surfaceMergingObjs[i].cauchyCoeff || 0.004) / (ray.wavelength * ray.wavelength * 0.000001));
      }
      else if (incidentType == 0) {
        // Equivalent to not shot on the obj (e.g. two interfaces overlap)
        //n1=n1;
      }
      else {
        // Situation that may cause bugs (e.g. shot at an edge point)
        // To prevent shooting the ray to a wrong direction, absorb the ray
        return {
          isAbsorbed: true
        };
      }
    }
    return objTypes['refractor'].refract(ray, rayIndex, incidentPoint, normal, n1);


  },

  getIncidentType: function (obj, ray) {

    var midpoint = geometry.segmentMidpoint(geometry.line(ray.p1, this.checkRayIntersects(obj, ray)));
    var d = geometry.distanceSquared(obj.p1, obj.p2) - geometry.distanceSquared(obj.p1, midpoint);

    if (d > 0) {
      return 1; // From inside to outside
    }
    if (d < 0) {
      return -1; // From outside to inside
    }
    return 2;
  }

};<|MERGE_RESOLUTION|>--- conflicted
+++ resolved
@@ -48,24 +48,20 @@
   },
 
   // When the obj is shot by a ray
-<<<<<<< HEAD
   onRayIncident: function (obj, ray, rayIndex, incidentPoint, surfaceMergingObjs) {
-=======
-  onRayIncident: function (obj, ray, rayIndex, incidentPoint, surfaceMerging_objs) {
     // If at least one of the surface merging object is a GRIN glass, the interaction should be handled by the GRIN glass instead.
-    if (surfaceMerging_objs) {
-      for (let i = 0; i < surfaceMerging_objs.length; i++) {
-        if (surfaceMerging_objs[i].type == 'grin_refractor' || surfaceMerging_objs[i].type == 'grin_circlelens') {
+    if (surfaceMergingObjs) {
+      for (let i = 0; i < surfaceMergingObjs.length; i++) {
+        if (surfaceMergingObjs[i].type == 'grin_refractor' || surfaceMergingObjs[i].type == 'grin_circlelens') {
           // Exclude the GRIN glass from the surface merging objects and include obj itself.
-          let new_surfaceMerging_objs = surfaceMerging_objs.filter((value, index, arr) => {
-            return value != surfaceMerging_objs[i];
+          let new_surfaceMergingObjs = surfaceMergingObjs.filter((value, index, arr) => {
+            return value != surfaceMergingObjs[i];
           });
-          new_surfaceMerging_objs.push(obj);
-          return objTypes[surfaceMerging_objs[i].type].onRayIncident(surfaceMerging_objs[i], ray, rayIndex, incidentPoint, new_surfaceMerging_objs);
+          new_surfaceMergingObjs.push(obj);
+          return objTypes[surfaceMergingObjs[i].type].onRayIncident(surfaceMergingObjs[i], ray, rayIndex, incidentPoint, new_surfaceMergingObjs);
         }
       }
     }
->>>>>>> 4d9f61ec
 
     var midpoint = geometry.segmentMidpoint(geometry.line(ray.p1, incidentPoint));
     var d = geometry.distanceSquared(obj.p1, obj.p2) - geometry.distanceSquared(obj.p1, midpoint);
